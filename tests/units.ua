⍤.≅ [2 3 4] +1 [1 2 3]
⍤.≅ [5 7 9] +[1 2 3][4 5 6]

⍤.≅ [5] ♭5
⍤.≅ [5] ♭[5]
⍤.≅ [5] ♭[[5]]
⍤.≅ [1 2 3] ♭ [1 2 3]
⍤.≅ [1 2 3 4] ♭ [1_2 3_4]

⍤.≅ 5 ⇌5
⍤.≅ [3 2 1] ⇌[1 2 3]
⍤.≅ [5_6 3_4 1_2] ⇌[1_2 3_4 5_6]

⍤.≅ 5 ⍉5
⍤.≅ [1 2 3] ⍉[1 2 3]
⍤.≅ [1_4 2_5 3_6] ⍉[1_2_3 4_5_6]
⍤.≅ ⍉⍉.↯3_4⇡12
⍤.≅ ⍘⍉⍉.↯3_4⇡12
⍤.≅ [[0_1 0_0] [0_1 1_1] [0_1 2_2]] ⍉⇡2_3
⍤.≅ [[0_0_0 1_1_1] [0_1_2 0_1_2]] ⍉⍉⇡2_3
⍤.≅ [[0_0_0 1_1_1] [0_1_2 0_1_2]] ⍘⍉⇡2_3

⍤.≅ [5 5 5 5 5] ↯5 5
⍤.≅ [0_1_2 3_4_5 6_7_8] ↯3_3⇡9
⍤.≅ [0_1_2_3 4_5_0_1 2_3_4_5] ↯3_4⇡6

⍤.≅ [1 2 3] /⊂[1 2 3]
⍤.≅ [1 2 3 4 5 6] /⊂[1_2 3_4 5_6]
⍤.≅ 3 /(⎋1+)[1 2 3 4 5]

⍤.≅ [1 3 6 10] \+[1 2 3 4]
⍤.≅ [1_0_0 1_2_0 1_2_3] ⬚0\⊂ [1 2 3]
⍤.≅ [1 3 5 7] \(⎋1+)[1 2 5 7]

⍤.≅ 18 ∧(+) 1 [2 3 5 7]
⍤.≅ 2 ∧(⎋1+) 1 [1 3 5 7]

⍤.≅ [1_2_7 3_4_7 5_6_7] ∺⊂[1_2 3_4 5_6]7
⍤.≅ [1_2_7 3_4_7 5_6_7] ⍚1_0⊂[1_2 3_4 5_6]7

⍤.=5 5
⍤.=□5 5
⍤.=5 □5
⍤.=□5 □5

⍤.≅5 5
⍤.¬≅□5 5
⍤.¬≅5 □5
⍤.≅□5 □5

⍤.≅ [1 5] [⊙+ 1 2 3]
⍤.≅ [1 2 7] [⊙⊙+ 1 2 3 4]

⍤.≅ ⇡6 ⊜⊂ [] [1 1 2 2 3 3] ⇡6
⍤.≅ ⇡6 /⊂⊜∘[1 1 2 2 3 3] ⇡6
⍤.≅ ⇡6 ⊕⊂ [] [0 0 1 1 2 2] ⇡6
⍤.≅ ⇡6 /⊂⊕∘[0 0 1 1 2 2] ⇡6

⍤.≅ [8 2] [⊃+- 3 5]
⍤.≅ [13 3 40 1.6] [⊃⊃⊃+-×÷ 5 8]
⍤.≅ [8 ¯3] [⊃+¯ 3 5]
⍤.≅ [¯3 8] [⊃¯+ 3 5]

⍤.≅ [10 20 3 4 5] ⍜'↙2'×10 +1⇡5
⍤.≅ [1 2 30 40 50] ⍜'↘2'×10 +1⇡5
⍤.≅ [1 2 30 40 5] ⍜(↙2↘2)'×10 +1⇡5
⍤.≅ [1 20 3 4 50] ⍜'⊏1_4'×10 +1⇡5
⍤.≅ [1 2 30 4 5] ⍜'⊡2'×10 +1⇡5

⍤.≅ [6_5 4_3 2_1] ⍜♭⇌ [1_2 3_4 5_6]
⍤.≅ [1_2_3] ⍜△'⊂1 [1 2 3]

⍤.≅ [1_0 2_3] ⬚0⊟1[2 3]

⍤.≅ [2_3_1 5_6_4 8_9_7] ∺(↻∶) [1_2_3 4_5_6 7_8_9] 1
⍤.≅ [1_2 4_5 7_8] ∺(↘∶↻∶) [1_2_3 4_5_6 7_8_9] 2 1
⍤.≅ [1_2_3_1_2_3 4_5_6_1_2_3 7_8_9_1_2_3] ∺(⊂⊂⊂) [1_2_3 4_5_6 7_8_9] 1 2 3

⍤.≅ 0 type[]
⍤.≅ 1 type""
⍤.≅ 2 type{}

⍤.≅ [0 1] ▽∶⇡⧻./↥=⊞+. [2 7 11 15] 9

⍤.≅ [8 ¯3] [⊃+¯ 3 5]
⍤.≅ [¯3 8][⊃¯+ 3 5]

⍤.≅ 25 ×⊃(+⊙⋅⋅∘)(-⊃⋅⋅∘(×⋅⊙⋅∘)) 1 2 3 4
⍤.≅ 25 ×⊃(+⊙⋅⋅∘)⋅(-⊃⋅∘(×⊙⋅∘)) 1 2 3 4
⍤.≅ 25 !(×⊃(+⊙⋅⋅∘)(-⊃⋅⋅∘(×⋅⊙⋅∘))) 1 2 3 4
⍤.≅ 25 !(×⊃(+⊙⋅⋅∘)⋅(-⊃⋅∘(×⊙⋅∘))) 1 2 3 4

⍤.≅ [1] [∘] 1
⍤.≅ [[1]] [[∘]] 1
⍤.≅ [[3]] [[+]] 1 2
⍤.≅ [1 1] [.] 1
⍤.≅ [2 1] [∶] 1 2
⍤.≅ [2 1 2] [,] 1 2
⍤.≅ [1 2 2] [⊙.] 1 2

ParseOrZero ← ⍣parse⋅⋅0
⍤.≅ 5 ParseOrZero "5"
⍤.≅ 0 ParseOrZero "dog"

⍤.≅ "5" $"_" 5
⍤.≅ "1 + 2 = 3" $"_ + _ = _" ⊃⊙∘+ 1 2
⍤.≅ ["foo5" "bar5"] ⊟⊃$"foo_"$"bar_" 5

⍤.≅ 0 =□"apples" □"oranges"
⍤.≅ [0 0 0] ={0 ¯3 49593} {1 1 1}

⍤.≅ [.↯5 0 . 0_0_1_1_0 ↯5 0] ⍜(↙2_2↘2_2)¬ ↯5_5 0
⍤.≅ [.↯5 0 . 0_0_1_1_0 ↯5 0] ⍜(↙2_2↙¯3_¯3)¬ ↯5_5 0

⍤.≅ [¯1 2 ¯3 4 ¯5] ?∘¯ =0◿2.[1 2 3 4 5]
⍤.≅ [6 2 8 4 10] ?∘⋅∘ [0 1 0 1 0] [1 2 3 4 5] [6 7 8 9 10]
⍤.≅ [5 4 ¯1 8 ¯4] ?+- =,, [1 2 3 4 5] [6 2 2 4 1]

⍤.≅ [0 3 5 6] ⊚[1 0 0 1 0 1 1 0]
⍤.≅ [1 2 2 3 3 3 4 4 4 4] ⊚[0 1 2 3 4]
⍤.≅ [1 0 0 1 0 1 1] ⍘⊚[0 3 5 6]
⍤.≅ [1 0 0 1 0 1 1] ⍘⊚[6 0 3 5]
⍤.≅ [0 1 2 3 4] ⍘⊚[1 2 2 3 3 3 4 4 4 4]

⍤.≅0 -@\0 @\0
⍤.≅9 -@\0 @\t
⍤.≅10 -@\0 @\n
⍤.≅13 -@\0 @\r
⍤.≅34 -@\0 @"
⍤.≅39 -@\0 @\'
⍤.≅65 -@\0 @A
⍤.≅92 -@\0 @\\
⍤.≅97 -@\0 @a
⍤.≅ 27 -@\0 @\x1b
⍤.≅ 4096 -@\0 @\u1000

⍤. ↧⊙(≅ "hello" ⊔⊡0) ≅ "world" ⊔⊡1 . regex "([a-z]+)" "hello world"
⍤. ↧⊙(≅ "hello" ⊔⊡0) ≅ "world" ⊔⊡1 . regex "([a-z]+)" "hello world"
<<<<<<< HEAD
⍤. ≅ {} regex "([0-9]+)" "hello world"
⍤. ⍣(regex "([a-z]" "hello world") (1;)
=======
>>>>>>> 1ecbb8a6
<|MERGE_RESOLUTION|>--- conflicted
+++ resolved
@@ -136,8 +136,5 @@
 
 ⍤. ↧⊙(≅ "hello" ⊔⊡0) ≅ "world" ⊔⊡1 . regex "([a-z]+)" "hello world"
 ⍤. ↧⊙(≅ "hello" ⊔⊡0) ≅ "world" ⊔⊡1 . regex "([a-z]+)" "hello world"
-<<<<<<< HEAD
 ⍤. ≅ {} regex "([0-9]+)" "hello world"
-⍤. ⍣(regex "([a-z]" "hello world") (1;)
-=======
->>>>>>> 1ecbb8a6
+⍤. ⍣(regex "([a-z]" "hello world") (1;)